import re
import sys

import psycopg2

from pg_view.collectors.base_collector import StatCollector
from pg_view.loggers import logger
from pg_view.models.outputs import COLSTATUS, COLALIGN
from pg_view.utils import MEM_PAGE_SIZE

if sys.hexversion >= 0x03000000:
    long = int
    maxsize = sys.maxsize
else:
    maxsize = sys.maxint


class PgstatCollector(StatCollector):
    """ Collect PostgreSQL-related statistics """

    STATM_FILENAME = '/proc/{0}/statm'

    def __init__(self, dbname, reconnect, always_track_pids):
        super(PgstatCollector, self).__init__()
        self.reconnect_fn = reconnect
        self.pids = []
        self.rows_diff = []
        self.rows_diff_output = []
        # figure out connection invariants
        self.connect_to_postgres()
        self.recovery_status = self._get_recovery_status()
        self.always_track_pids = always_track_pids
        self.dbname = dbname
        self.filter_aux_processes = True
        self.total_connections = 0
        self.active_connections = 0

        self.transform_list_data = [
            {'out': 'pid', 'in': 0, 'fn': int},
            {'out': 'state', 'in': 2},
            {'out': 'utime', 'in': 13, 'fn': StatCollector.ticks_to_seconds},
            {'out': 'stime', 'in': 14, 'fn': StatCollector.ticks_to_seconds},
            {'out': 'priority', 'in': 17, 'fn': int},
            {'out': 'starttime', 'in': 21, 'fn': long},
            {'out': 'vsize', 'in': 22, 'fn': int},
            {'out': 'rss', 'in': 23, 'fn': int},
            {
                'out': 'delayacct_blkio_ticks',
                'in': 41,
                'fn': long,
                'optional': True,
            },
            {
                'out': 'guest_time',
                'in': 42,
                'fn': StatCollector.ticks_to_seconds,
                'optional': True,
            },
        ]

        self.transform_dict_data = [{'out': 'read_bytes', 'fn': int, 'optional': True}, {'out': 'write_bytes',
                                                                                         'fn': int, 'optional': True}]

        self.diff_generator_data = [
            {'out': 'pid', 'diff': False},
            {'out': 'type', 'diff': False},
            {'out': 'state', 'diff': False},
            {'out': 'priority', 'diff': False},
            {'out': 'utime'},
            {'out': 'stime'},
            {'out': 'guest_time'},
            {'out': 'delayacct_blkio_ticks'},
            {'out': 'read_bytes'},
            {'out': 'write_bytes'},
            {'out': 'uss', 'diff': False},
            {'out': 'age', 'diff': False},
            {'out': 'datname', 'diff': False},
            {'out': 'usename', 'diff': False},
            {'out': 'waiting', 'diff': False},
            {'out': 'locked_by', 'diff': False},
            {'out': 'query', 'diff': False},
        ]

        self.output_transform_data = [  # query with age 5 and more will have the age column highlighted
            {
                'out': 'pid',
                'pos': 0,
                'minw': 5,
                'noautohide': True,
            },
            {
                'out': 'lock',
                'in': 'locked_by',
                'pos': 1,
                'minw': 5,
                'noautohide': True,
            },
            {'out': 'type', 'pos': 1},
            {
                'out': 's',
                'in': 'state',
                'pos': 2,
                'status_fn': self.check_ps_state,
                'warning': 'D',
            },
            {
                'out': 'utime',
                'units': '%',
                'fn': StatCollector.time_diff_to_percent,
                'round': StatCollector.RD,
                'pos': 4,
                'warning': 90,
                'align': COLALIGN.ca_right,
            },
            {
                'out': 'stime',
                'units': '%',
                'fn': StatCollector.time_diff_to_percent,
                'round': StatCollector.RD,
                'pos': 5,
                'warning': 5,
                'critical': 30,
            },
            {
                'out': 'guest',
                'in': 'guest_time',
                'units': '%',
                'fn': StatCollector.time_diff_to_percent,
                'round': StatCollector.RD,
                'pos': 6,
            },
            {
                'out': 'delay_blkio',
                'in': 'delayacct_blkio_ticks',
                'units': '/s',
                'round': StatCollector.RD,
            },
            {
                'out': 'read',
                'in': 'read_bytes',
                'units': 'MB/s',
                'fn': StatCollector.bytes_to_mbytes,
                'round': StatCollector.RD,
                'pos': 7,
                'noautohide': True,
            },
            {
                'out': 'write',
                'in': 'write_bytes',
                'units': 'MB/s',
                'fn': StatCollector.bytes_to_mbytes,
                'round': StatCollector.RD,
                'pos': 8,
                'noautohide': True,
            },
            {
                'out': 'uss',
                'in': 'uss',
                'units': 'MB',
                'fn': StatCollector.bytes_to_mbytes,
                'round': StatCollector.RD,
                'pos': 9,
                'noautohide': True
            },
            {
                'out': 'age',
                'in': 'age',
                'noautohide': True,
                'pos': 9,
                'fn': StatCollector.time_pretty_print,
                'status_fn': self.age_status_fn,
                'align': COLALIGN.ca_right,
                'warning': 300,
            },
            {
                'out': 'db',
                'in': 'datname',
                'pos': 10,
                'noautohide': True,
                'maxw': 14,
            },
            {
                'out': 'user',
                'in': 'usename',
                'pos': 11,
                'noautohide': True,
                'maxw': 14,
            },
            {
                'out': 'w',
                'in': 'waiting',
                'pos': -1,
                'hide_if_ok': True,
            },
            {
                'out': 'query',
                'pos': 12,
                'noautohide': True,
                'fn': self.idle_format_fn,
                'warning': 'idle in transaction',
                'critical': 'locked',
                'status_fn': self.query_status_fn,
            },
        ]

        self.ncurses_custom_fields = {'header': True,
                                      'prefix': None}

        self.postinit()

    def get_subprocesses_pid(self):
        ppid = self.postmaster_pid
        result = self.exec_command_with_output('ps -o pid --ppid {0} --noheaders'.format(ppid))
        if result[0] != 0:
            logger.info("Couldn't determine the pid of subprocesses for {0}".format(ppid))
            self.pids = []
        self.pids = [int(x) for x in result[1].split()]

    def check_ps_state(self, row, col):
        if row[self.output_column_positions[col['out']]] == col.get('warning', ''):
            return {0: COLSTATUS.cs_warning}
        return {0: COLSTATUS.cs_ok}

    def age_status_fn(self, row, col):
        age_string = row[self.output_column_positions[col['out']]]
        age_seconds = self.time_field_to_seconds(age_string)
        if 'critical' in col and col['critical'] < age_seconds:
            return {-1: COLSTATUS.cs_critical}
        if 'warning' in col and col['warning'] < age_seconds:
            return {-1: COLSTATUS.cs_warning}
        return {-1: COLSTATUS.cs_ok}

    def idle_format_fn(self, text):
        r = re.match(r'idle in transaction (\d+)', text)
        if not r:
            return text
        else:
            if self.pgversion >= 90200:
                return 'idle in transaction for ' + StatCollector.time_pretty_print(int(r.group(1)))
            else:
                return 'idle in transaction ' + StatCollector.time_pretty_print(int(r.group(1))) \
                       + ' since the last query start'

    def query_status_fn(self, row, col):
        if row[self.output_column_positions['w']] is True:
            return {-1: COLSTATUS.cs_critical}
        else:
            val = row[self.output_column_positions[col['out']]]
            if val and val.startswith(col.get('warning', '!')):
                return {-1: COLSTATUS.cs_warning}
        return {-1: COLSTATUS.cs_ok}

    def ident(self):
        return '{0} ({1}/{2})'.format('postgres', self.dbname, self.pgversion)

    @staticmethod
    def _get_psinfo(cmdline):
        """ gets PostgreSQL process type from the command-line."""
        pstype = 'unknown'
        action = None
        if cmdline is not None and len(cmdline) > 0:
            # postgres: stats collector process
            m = re.match(r'postgres:\s+(.*)\s+process\s*(.*)$', cmdline)
            if m:
                pstype = m.group(1)
                action = m.group(2)
            else:
                if re.match(r'postgres:.*', cmdline):
                    # assume it's a backend process
                    pstype = 'backend'
        if pstype == 'autovacuum worker':
            pstype = 'autovacuum'
        return pstype, action

    @staticmethod
    def _is_auxiliary_process(pstype):
        if pstype == 'backend' or pstype == 'autovacuum':
            return False
        return True

    def set_aux_processes_filter(self, newval):
        self.filter_aux_processes = newval

    def ncurses_filter_row(self, row):
        if self.filter_aux_processes:
            # type is the second column
            return self._is_auxiliary_process(row['type'])
        else:
            return False

    def connect_to_postgres(self):
        self.pgcon, self.postmaster_pid = self.reconnect_fn()
        self._read_connection_invariants(self.pgcon)

    def _read_connection_invariants(self, pgcon):
        self.connection_pid = self.pgcon.get_backend_pid()
        self.max_connections = self._get_max_connections(pgcon)
        self.pgversion = int(self.pgcon.server_version)
        self.server_version_as_string = self.pgcon.get_parameter_status('server_version')

    def refresh(self):
        """ Reads data from /proc and PostgreSQL stats """
        result = []
        # fetch up-to-date list of subprocess PIDs
        self.get_subprocesses_pid()
        try:
            if not self.pgcon:
                # if we've lost the connection, try to reconnect and
                # re-initialize all connection invariants
                self.connect_to_postgres()
            stat_data = self._read_pg_stat_activity()
        except psycopg2.OperationalError as e:
            logger.info("failed to query the server: {}".format(e))
            if self.pgcon and not self.pgcon.closed:
                self.pgcon.close()
            self.pgcon = None
            self._do_refresh([])
            return
        logger.info("new refresh round")
        for pid in self.pids:
            if pid == self.connection_pid:
                continue
            is_backend = pid in stat_data
            is_active = is_backend and (stat_data[pid]['query'] != 'idle' or pid in self.always_track_pids)
            result_row = {}
            # for each pid, get hash row from /proc/
            proc_data = self._read_proc(pid, is_backend, is_active)
            if proc_data:
                result_row.update(proc_data)
            if stat_data and pid in stat_data:
                # ditto for the pg_stat_activity
                result_row.update(stat_data[pid])
            # result is not empty - add it to the list of current rows
            if result_row:
                result.append(result_row)
        # and refresh the rows with this data
        self._do_refresh(result)

    def _read_proc(self, pid, is_backend, is_active):
        """ see man 5 proc for details (/proc/[pid]/stat) """
        result = {}
        raw_result = {}

        fp = None
        # read raw data from /proc/stat, proc/cmdline and /proc/io
        for ftyp, fname in zip(('stat', 'cmd', 'io',), ('/proc/{0}/stat', '/proc/{0}/cmdline', '/proc/{0}/io')):
            try:
                fp = open(fname.format(pid), 'rU')
                if ftyp == 'stat':
                    raw_result[ftyp] = fp.read().strip().split()
                if ftyp == 'cmd':
                    # large number of trailing \0x00 returned by python
                    raw_result[ftyp] = fp.readline().strip('\x00').strip()
                if ftyp == 'io':
                    proc_stat_io_read = {}
                    for line in fp:
                        x = [e.strip(':') for e in line.split()]
                        if len(x) < 2:
                            logger.error(
                                '{0} content not in the "name: value" form: {1}'.format(fname.format(pid), line))
                            continue
                        else:
                            proc_stat_io_read[x[0]] = int(x[1])
                    raw_result[ftyp] = proc_stat_io_read
            except IOError:
                logger.warning('Unable to read {0}, process data will be unavailable'.format(fname.format(pid)))
                return None
            finally:
                fp and fp.close()

        # Assume we managed to read the row if we can get its PID
        for cat in 'stat', 'io':
            result.update(self._transform_input(raw_result.get(cat, {} if cat == 'io' else [])))
        # generated columns
        result['cmdline'] = raw_result.get('cmd', None)
        if not is_backend:
            result['type'], action = self._get_psinfo(result['cmdline'])
            if action:
                result['query'] = action
        else:
            result['type'] = 'backend'
        if is_active or not is_backend:
            result['uss'] = self._get_memory_usage(pid)
        return result

    def _get_memory_usage(self, pid):
        """ calculate usage of private memory per process """
        # compute process's own non-shared memory.
        # See http://www.depesz.com/2012/06/09/how-much-ram-is-postgresql-using/ for the explanation of how
        # to measure PostgreSQL process memory usage and the stackexchange answer for details on the unshared counts:
        # http://unix.stackexchange.com/questions/33381/getting-information-about-a-process-memory-usage-from-proc-pid-smaps
        # there is also a good discussion here:
        # http://rhaas.blogspot.de/2012/01/linux-memory-reporting.html
        # we use statm instead of /proc/smaps because of performance considerations. statm is much faster,
        # while providing slightly outdated results.
        uss = 0
        statm = None
        fp = None
        try:
            fp = open(self.STATM_FILENAME.format(pid), 'r')
            statm = fp.read().strip().split()
            logger.info("calculating memory for process {0}".format(pid))
        except IOError as e:
            logger.warning(
                'Unable to read {0}: {1}, process memory information will be unavailable'.format(
                    self.STATM_FILENAME.format(pid), e))
        finally:
            fp and fp.close()
        if statm and len(statm) >= 3:
            uss = (long(statm[1]) - long(statm[2])) * MEM_PAGE_SIZE
        return uss

    def _get_max_connections(self, pgcon):
        """ Read max connections from the database """

        cur = pgcon.cursor(cursor_factory=psycopg2.extras.RealDictCursor)
        cur.execute('show max_connections')
        result = cur.fetchone()
        cur.close()
        return int(result.get('max_connections', 0))

    def _get_recovery_status(self):
        """ Determine whether the Postgres process is in recovery """

        cur = self.pgcon.cursor(cursor_factory=psycopg2.extras.RealDictCursor)
        cur.execute("select case when pg_is_in_recovery() then 'standby' else 'master' end as role")
        result = cur.fetchone()
        cur.close()
        return result.get('role', 'unknown')

    def _read_pg_stat_activity(self):
        """ Read data from pg_stat_activity """

        self.recovery_status = self._get_recovery_status()
        cur = self.pgcon.cursor(cursor_factory=psycopg2.extras.RealDictCursor)

        # the pg_stat_activity format has been changed to 9.2, avoiding ambigiuous meanings for some columns.
        # since it makes more sense then the previous layout, we 'cast' the former versions to 9.2
        if self.pgversion < 90200:
            cur.execute("""
                    SELECT datname,
                           procpid as pid,
                           usename,
                           client_addr,
                           client_port,
                           round(extract(epoch from (now() - xact_start))) as age,
                           waiting,
                           NULLIF(array_to_string(array_agg(DISTINCT other.pid ORDER BY other.pid), ','), '')
                                as locked_by,
                           CASE WHEN current_query = '<IDLE> in transaction' THEN
                                    CASE WHEN xact_start != query_start THEN
                                             'idle in transaction ' || CAST(
                                                 abs(round(extract(epoch from (now() - query_start)))) AS text
                                             )
                                         ELSE 'idle in transaction'
                                    END
                                WHEN current_query = '<IDLE>' THEN 'idle'
                                ELSE current_query
                           END AS query
                      FROM pg_stat_activity a
                      LEFT JOIN pg_locks  this ON (this.pid = procpid and this.granted = 'f')
                      LEFT JOIN pg_locks other ON this.locktype = other.locktype
                                               AND this.database IS NOT DISTINCT FROM other.database
                                               AND this.relation IS NOT DISTINCT FROM other.relation
                                               AND this.page IS NOT DISTINCT FROM other.page
                                               AND this.tuple IS NOT DISTINCT FROM other.tuple
                                               AND this.virtualxid IS NOT DISTINCT FROM other.virtualxid
                                               AND this.transactionid IS NOT DISTINCT FROM other.transactionid
                                               AND this.classid IS NOT DISTINCT FROM other.classid
                                               AND this.objid IS NOT DISTINCT FROM other.objid
                                               AND this.objsubid IS NOT DISTINCT FROM other.objsubid
                                               AND this.pid != other.pid
                                               AND other.granted = 't'
                      WHERE procpid != pg_backend_pid()
                      GROUP BY 1,2,3,4,5,6,7,9
<<<<<<< HEAD
                """)
        elif self.pgversion < 90600:
=======
                      """)
        elif self.dbver < 9.6:
>>>>>>> de5325ac
            cur.execute("""
                    SELECT datname,
                           a.pid as pid,
                           usename,
                           client_addr,
                           client_port,
                           round(extract(epoch from (now() - xact_start))) as age,
                           waiting,
                           NULLIF(array_to_string(array_agg(DISTINCT other.pid ORDER BY other.pid), ','), '')
                                as locked_by,
                           CASE WHEN state = 'idle in transaction' THEN
                                    CASE WHEN xact_start != state_change THEN
                                             'idle in transaction ' || CAST(
                                                 abs(round(extract(epoch from (now() - state_change)))) AS text
                                             )
                                         ELSE 'idle in transaction'
                                    END
                                WHEN state = 'active' THEN query
                                ELSE state
                           END AS query
                      FROM pg_stat_activity a
                      LEFT JOIN pg_locks  this ON (this.pid = a.pid and this.granted = 'f')
                      LEFT JOIN pg_locks other ON this.locktype = other.locktype
                                               AND this.database IS NOT DISTINCT FROM other.database
                                               AND this.relation IS NOT DISTINCT FROM other.relation
                                               AND this.page IS NOT DISTINCT FROM other.page
                                               AND this.tuple IS NOT DISTINCT FROM other.tuple
                                               AND this.virtualxid IS NOT DISTINCT FROM other.virtualxid
                                               AND this.transactionid IS NOT DISTINCT FROM other.transactionid
                                               AND this.classid IS NOT DISTINCT FROM other.classid
                                               AND this.objid IS NOT DISTINCT FROM other.objid
                                               AND this.objsubid IS NOT DISTINCT FROM other.objsubid
                                               AND this.pid != other.pid
                                               AND other.granted = 't'
                      WHERE a.pid != pg_backend_pid()
                      GROUP BY 1,2,3,4,5,6,7,9
                      """)
        else:
            cur.execute("""
                    SELECT datname,
                           a.pid as pid,
                           usename,
                           client_addr,
                           client_port,
                           round(extract(epoch from (now() - xact_start))) as age,
                           wait_event_type IS NOT DISTINCT FROM 'Lock' AS waiting,
                           NULLIF(array_to_string(ARRAY(SELECT unnest(pg_blocking_pids(a.pid)) ORDER BY 1), ','), '')
                                as locked_by,
                           CASE WHEN state = 'idle in transaction' THEN
                                    CASE WHEN xact_start != state_change THEN
                                             'idle in transaction ' || CAST(
                                                 abs(round(extract(epoch from (now() - state_change)))) AS text
                                             )
                                         ELSE 'idle in transaction'
                                    END
                                WHEN state = 'active' THEN query
                                ELSE state
                           END AS query
                      FROM pg_stat_activity a
                      WHERE a.pid != pg_backend_pid() AND a.datname IS NOT NULL
                      GROUP BY 1,2,3,4,5,6,7,9
                      """)
        results = cur.fetchall()
        # fill in the number of total connections, including ourselves
        self.total_connections = len(results) + 1
        self.active_connections = 0
        ret = {}
        for r in results:
            # stick multiline queries together
            if r.get('query', None):
                if r['query'] != 'idle':
                    if r['pid'] != self.connection_pid:
                        self.active_connections += 1
                lines = r['query'].splitlines()
                newlines = [re.sub('\s+', ' ', l.strip()) for l in lines]
                r['query'] = ' '.join(newlines)
            ret[r['pid']] = r
        self.pgcon.commit()
        cur.close()
        return ret

    def ncurses_produce_prefix(self):
        if self.pgcon:
            return "{dbname} {version} {role} connections: {conns} of {max_conns} allocated, {active_conns} active\n". \
                format(dbname=self.dbname,
                       version=self.server_version_as_string,
                       role=self.recovery_status,
                       conns=self.total_connections,
                       max_conns=self.max_connections,
                       active_conns=self.active_connections)
        else:
            return "{dbname} {version} (offline)\n". \
                format(dbname=self.dbname,
                       version=self.server_version_as_string)

    @staticmethod
    def process_sort_key(process):
        return process['age'] if process['age'] is not None else maxsize

    def diff(self):
        """ we only diff backend processes if new one is not idle and use pid to identify processes """

        self.rows_diff = []
        self.running_diffs = []
        self.blocked_diffs = {}
        for cur in self.rows_cur:
            if 'query' not in cur or cur['query'] != 'idle' or cur['pid'] in self.always_track_pids:
                # look for the previous row corresponding to the current one
                for x in self.rows_prev:
                    if x['pid'] == cur['pid']:
                        prev = x
                        break
                else:
                    continue
                # now we have a previous and a current row - do the diff
                candidate = self._produce_diff_row(prev, cur)
                if candidate is not None and len(candidate) > 0:
                    if candidate['locked_by'] is None:
                        self.running_diffs.append(candidate)
                    else:
                        # when determining the position where to put the blocked process,
                        # only consider the first blocker. This will provide consustent
                        # results for multiple processes blocked by the same set of blockers,
                        # since the list is sorted by pid.
                        block_pid = int(candidate['locked_by'].split(',')[0])
                        if block_pid not in self.blocked_diffs:
                            self.blocked_diffs[block_pid] = [candidate]
                        else:
                            self.blocked_diffs[block_pid].append(candidate)
        # order the result rows by the start time value
        if len(self.blocked_diffs) == 0:
            self.rows_diff = self.running_diffs
            self.rows_diff.sort(key=self.process_sort_key, reverse=True)
        else:
            blocked_temp = []
            # we traverse the tree of blocked processes in a depth-first order, building a list
            # to display the blocked processes near the blockers. The reason we need multiple
            # loops here is because there is no way to quickly fetch the processes blocked
            # by the current one from the plain list of process information rows, that's why
            # we use a dictionary of lists of blocked processes with a blocker pid as a key
            # and effectively build a separate tree for each blocker.
            self.running_diffs.sort(key=self.process_sort_key, reverse=True)
            # sort elements in the blocked lists, so that they still appear in the latest to earliest order
            for key in self.blocked_diffs:
                self.blocked_diffs[key].sort(key=self.process_sort_key)
            for parent_row in self.running_diffs:
                self.rows_diff.append(parent_row)
                # if no processes blocked by this one - just skip to the next row
                if parent_row['pid'] in self.blocked_diffs:
                    blocked_temp.extend(self.blocked_diffs[parent_row['pid']])
                    del self.blocked_diffs[parent_row['pid']]
                    while len(blocked_temp) > 0:
                        # traverse a tree (in DFS order) of all processes blocked by the current one
                        child_row = blocked_temp.pop()
                        self.rows_diff.append(child_row)
                        if child_row['pid'] in self.blocked_diffs:
                            blocked_temp.extend(self.blocked_diffs[child_row['pid']])
                            del self.blocked_diffs[child_row['pid']]

    def output(self, method):
        return super(self.__class__, self).output(method, before_string='PostgreSQL processes:', after_string='\n')<|MERGE_RESOLUTION|>--- conflicted
+++ resolved
@@ -473,13 +473,8 @@
                                                AND other.granted = 't'
                       WHERE procpid != pg_backend_pid()
                       GROUP BY 1,2,3,4,5,6,7,9
-<<<<<<< HEAD
                 """)
         elif self.pgversion < 90600:
-=======
-                      """)
-        elif self.dbver < 9.6:
->>>>>>> de5325ac
             cur.execute("""
                     SELECT datname,
                            a.pid as pid,
